--- conflicted
+++ resolved
@@ -497,14 +497,10 @@
     if args['cxx'] == 'cray':
         makefile_options['COMPILER_FLAGS'] += ' -h mpi1'
     if args['cxx'] == 'bgxl':
-<<<<<<< HEAD
         definitions['COMPILER_COMMAND'] = makefile_options['COMPILER_COMMAND'] = 'mpixlcxx'  # noqa
-=======
-        definitions['COMPILER_COMMAND'] = makefile_options['COMPILER_COMMAND'] = 'mpixlcxx' # noqa
     # --mpiccmd=[name] argument
     if args['mpiccmd'] is not None:
         definitions['COMPILER_COMMAND'] = makefile_options['COMPILER_COMMAND'] = args['mpiccmd'] # noqa
->>>>>>> 1fe841ad
 else:
     definitions['MPI_OPTION'] = 'NOT_MPI_PARALLEL'
 
