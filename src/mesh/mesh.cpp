--- conflicted
+++ resolved
@@ -1355,13 +1355,8 @@
         pmb->phydro->hbvar.ReceiveAndSetBoundariesWithWait();
         if (MAGNETIC_FIELDS_ENABLED)
           pmb->pfield->fbvar.ReceiveAndSetBoundariesWithWait();
-<<<<<<< HEAD
         if (NSCALARS > 0)
           pmb->pscalars->sbvar.ReceiveAndSetBoundariesWithWait();
-        // KGF: disable shearing box bvals/ calls
-        // send and receive shearing box boundary conditions
-=======
->>>>>>> ce8a34be
         if (SHEARING_BOX) {
           pmb->phydro->hbvar.AddHydroShearForInit();
         }
@@ -1712,14 +1707,8 @@
     pmb->phydro->hbvar.ReceiveAndSetBoundariesWithWait();
     if (MAGNETIC_FIELDS_ENABLED)
       pmb->pfield->fbvar.ReceiveAndSetBoundariesWithWait();
-<<<<<<< HEAD
     if (NSCALARS > 0)
       pmb->pscalars->sbvar.ReceiveAndSetBoundariesWithWait();
-
-    // KGF: disable shearing box bvals/ calls
-    // send and receive shearing box boundary conditions
-=======
->>>>>>> ce8a34be
     if (SHEARING_BOX) {
       pmb->phydro->hbvar.AddHydroShearForInit();
     }
